import React, { useState } from 'react';
import styled from 'styled-components';
import { Modal, Button } from 'antd';
import {
  useSelectedBaseCurrencyAccount,
  useMarket,
  useSelectedQuoteCurrencyAccount,
} from '../utils/markets';
import { useWallet } from '../utils/wallet';
import { useConnection } from '../utils/connection';
import { createTokenAccount } from '../utils/send';
import QRCode from 'qrcode.react';
import WalletConnect from './WalletConnect';
import { notify } from '../utils/notifications';

const ActionButton = styled(Button)`
  color: #2abdd2;
  background-color: #212734;
  border-width: 0px;
`;

export default function DepositDialog({ onClose, baseOrQuote }) {
  const { market, baseCurrency, quoteCurrency } = useMarket();

  const { connected, wallet } = useWallet();
  const connection = useConnection();
  const baseCurrencyAccount = useSelectedBaseCurrencyAccount();
  const quoteCurrencyAccount = useSelectedQuoteCurrencyAccount();

  const [isCreatingTokenAccount, setIsCreatingTokenAccount] = useState(false);

  const doCreateTokenAccount = async () => {
    try {
      setIsCreatingTokenAccount(true);
      await createTokenAccount({
        wallet,
        connection,
        mintPublicKey: coinMint,
      });
    } catch (e) {
      notify({
        message: 'Error creating token account: ' + e.message,
        type: 'error',
      });
    } finally {
      setIsCreatingTokenAccount(false);
    }
  };

  let coinMint;
  let account;
  let depositCoin;
  if (baseOrQuote === 'base') {
    coinMint = market?.baseMintAddress;
    account = baseCurrencyAccount;
    depositCoin = baseCurrency;
  } else if (baseOrQuote === 'quote') {
    coinMint = market?.quoteMintAddress;
    account = quoteCurrencyAccount;
    depositCoin = quoteCurrency;
  } else {
    account = null;
  }
  if (!coinMint) {
    return null;
  }

  return (
    <Modal
      title={depositCoin}
      visible={!!coinMint}
      onOk={onClose}
      onCancel={onClose}
    >
<<<<<<< HEAD
      <div>
        <p style={{ color: 'white' }}>Deposit address:</p>
        <p style={{ color: 'rgba(255,255,255,0.5)' }}>
          {account ? (
            account.pubkey.toBase58()
          ) : (
            <>
              {connected ? (
                <ActionButton
                  block
                  size="large"
                  loading={isCreatingTokenAccount}
                  onClick={doCreateTokenAccount}
                >
                  Create token account
                </ActionButton>
              ) : (
                <WalletConnect />
              )}
            </>
          )}
        </p>
        {account && <QRCode value={account.pubkey.toBase58()} />}
=======
      <div style={{ paddingTop: '20px' }}>
        <p style={{ color: 'white' }}>Mint address:</p>
        <p style={{ color: 'rgba(255,255,255,0.5)' }}>{coinMint.toBase58()}</p>
        <div>
          <p style={{ color: 'white' }}>SPL Deposit address:</p>
          <p style={{ color: 'rgba(255,255,255,0.5)' }}>
            {account ? (
              account.pubkey.toBase58()
            ) : (
              <>
                Visit{' '}
                <Link external to={providerUrl}>
                  {providerName}
                </Link>{' '}
                to create an account for this mint
              </>
            )}
          </p>
        </div>
>>>>>>> 9765d90d
      </div>
    </Modal>
  );
}<|MERGE_RESOLUTION|>--- conflicted
+++ resolved
@@ -72,9 +72,8 @@
       onOk={onClose}
       onCancel={onClose}
     >
-<<<<<<< HEAD
       <div>
-        <p style={{ color: 'white' }}>Deposit address:</p>
+        <p style={{ color: 'white' }}>SPL Deposit address:</p>
         <p style={{ color: 'rgba(255,255,255,0.5)' }}>
           {account ? (
             account.pubkey.toBase58()
@@ -96,27 +95,6 @@
           )}
         </p>
         {account && <QRCode value={account.pubkey.toBase58()} />}
-=======
-      <div style={{ paddingTop: '20px' }}>
-        <p style={{ color: 'white' }}>Mint address:</p>
-        <p style={{ color: 'rgba(255,255,255,0.5)' }}>{coinMint.toBase58()}</p>
-        <div>
-          <p style={{ color: 'white' }}>SPL Deposit address:</p>
-          <p style={{ color: 'rgba(255,255,255,0.5)' }}>
-            {account ? (
-              account.pubkey.toBase58()
-            ) : (
-              <>
-                Visit{' '}
-                <Link external to={providerUrl}>
-                  {providerName}
-                </Link>{' '}
-                to create an account for this mint
-              </>
-            )}
-          </p>
-        </div>
->>>>>>> 9765d90d
       </div>
     </Modal>
   );
